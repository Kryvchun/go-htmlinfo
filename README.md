--- conflicted
+++ resolved
@@ -57,11 +57,7 @@
 {
     "title": "iPad Pro Coming In November, Pricing Starts At $799  |  TechCrunch",
     "description": "Apple unveiled its new iPad Pro today. If you're wondering when you can get your hands on it, and how much it will cost, here you go: Apple says the iPad Pro..",
-<<<<<<< HEAD
-    "author": "Anthony Ha",
-=======
     "author_name": "Anthony Ha",
->>>>>>> 297723b4
     "canonical_url": "http://techcrunch.com/2015/09/09/ipad-pro-coming-in-november-pricing-starts-at-799/",
     "oembed_json_url": "https://public-api.wordpress.com/oembed/1.0/?format=json\u0026url=http%3A%2F%2Ftechcrunch.com%2F2015%2F09%2F09%2Fipad-pro-coming-in-november-pricing-starts-at-799%2F\u0026for=wpcom-auto-discovery",
     "oembed_xml_url": "https://public-api.wordpress.com/oembed/1.0/?format=xml\u0026url=http%3A%2F%2Ftechcrunch.com%2F2015%2F09%2F09%2Fipad-pro-coming-in-november-pricing-starts-at-799%2F\u0026for=wpcom-auto-discovery",
